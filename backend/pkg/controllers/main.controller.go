--- conflicted
+++ resolved
@@ -38,16 +38,11 @@
 	analysisStoreCollection *mongo.Collection
 }
 
-<<<<<<< HEAD
+const ACCESS_TOKEN_EXPIRATION_TIME = time.Minute * 10
+const REFRESH_TOKEN_EXPIRATION_TIME = time.Hour * 24
+
 func NewMainController(issuesCollection *mongo.Collection,
 	usersCollection *mongo.Collection,
-=======
-const ACCESS_TOKEN_EXPIRATION_TIME = time.Minute * 10
-const REFRESH_TOKEN_EXPIRATION_TIME = time.Hour * 24
-
-func NewMainController(iEngine *utils.InferenceEngine,
-	issuesCollection *mongo.Collection, usersCollection *mongo.Collection,
->>>>>>> 242c41ff
 	analysisStoreCollection *mongo.Collection) *MainController {
 	return &MainController{
 		issuesCollection:        issuesCollection,
