import os
import json
import requests
import time
from datasets import load_dataset

### Use only if master dataset is not available
# logset = [
#     """Error occurred type=\"error\" text=\"Missing job runner for an existing job - #######\" stackTrace=\"   at Kudu.Core.Jobs.ContinuousJobsManager.EnableJob(String jobName)\r\n   at Kudu.Services.Jobs.JobsController.EnableContinuousJob(String jobName)\r\n   at lambda_method(Closure , Object , Object[] )\r\n   at System.Web.Http.Controllers.ReflectedHttpActionDescriptor.ActionExecutor.<>c__DisplayClass10.<GetExecutor>b__9(Object instance, Object[] methodParameters)""",
#     """[11/18/2020, 11:56:23] [Nursery] Error: Unsupported state or unable to authenticate data\r\n    at Decipheriv.final (internal/crypto/cipher.js:172:29)\r\n    at Parser.decryptPayload (/usr/local/lib/node_modules/homebridge-mi-hygrothermograph/lib/parser.js:191:14)\r\n    at Parser.parse (/usr/local/lib/node_modules/homebridge-mi-hygrothermograph/lib/parser.js:59:12)\r\n    at Scanner.parseServiceData (/usr/local/lib/node_modules/homebridge-mi-hygrothermograph/lib/scanner.js:171:52)\r\n    at Scanner.onDiscover (/usr/local/lib/node_modules/homebridge-mi-hygrothermograph/lib/scanner.js:92:25)\r\n    at Noble.emit (events.js:322:22)\r\n    at Noble.onDiscover (/usr/local/lib/node_modules/homebridge-mi-hygrothermograph/node_modules/@abandonware/noble/lib/noble.js:196:10)\r\n    at NobleBindings.emit (events.js:310:20)\r\n    at NobleBindings.onDiscover (/usr/local/lib/node_modules/homebridge-mi-hygrothermograph/node_modules/@abandonware/noble/lib/hci-socket/bindings.js:169:10)\r\n    at Gap.emit (events.js:310:20)\r\n    at Gap.onHciLeAdvertisingReport (/usr/local/lib/node_modules/homebridge-mi-hygrothermograph/node_modules/@abandonware/noble/lib/hci-socket/gap.js:244:10)\r\n    at Hci.emit (events.js:310:20)\r\n    at Hci.processLeAdvertisingReport (/usr/local/lib/node_modules/homebridge-mi-hygrothermograph/node_modules/@abandonware/noble/lib/hci-socket/hci.js:656:12)\r\n    at Hci.processLeMetaEvent (/usr/local/lib/node_modules/homebridge-mi-hygrothermograph/node_modules/@abandonware/noble/lib/hci-socket/hci.js:612:10)\r\n    at Hci.onSocketData (/usr/local/lib/node_modules/homebridge-mi-hygrothermograph/node_modules/@abandonware/noble/lib/hci-socket/hci.js:483:12)\r\n    at BluetoothHciSocket.emit (events.js:310:20)""",
#     """Traceback:\r\nFile \"/PATH/src/django/django/core/handlers/base.py\" in get_response\r\n  163.                 response = response.render()\r\nFile \"/PATH/src/django/django/template/response.py\" in render\r\n  156.             self.content = self.rendered_content\r\nFile \"/PATH/src/django/django/template/response.py\" in rendered_content\r\n  133.         content = template.render(context, self._request)\r\nFile \"/PATH/src/django/django/template/backends/django.py\" in render\r\n  83.         return self.template.render(context)\r\nFile \"/PATH/src/django/django/template/base.py\" in render\r\n  211.             return self._render(context)\r\nFile \"/PATH/src/django/django/template/base.py\" in _render\r\n  199.         return self.nodelist.render(context)\r\nFile \"/PATH/src/django/django/template/base.py\" in render\r\n  905.                 bit = self.render_node(node, context)\r\nFile \"/PATH/src/django/django/template/debug.py\" in render_node\r\n  80.             return node.render(context)\r\nFile \"/PATH/src/django/django/template/loader_tags.py\" in render\r\n  151.                 return template.render(context.new(values))\r\nFile \"/PATH/src/django/django/template/base.py\" in render\r\n  211.             return self._render(context)\r\nFile \"/PATH/src/django/django/template/base.py\" in _render\r\n  199.         return self.nodelist.render(context)\r\nFile \"/PATH/src/django/django/template/base.py\" in render\r\n  905.                 bit = self.render_node(node, context)\r\nFile \"/PATH/src/django/django/template/debug.py\" in render_node\r\n  80.             return node.render(context)\r\nFile \"/PATH/lib/python3.4/site-packages/formulation/templatetags/formulation.py\" in render\r\n  109.             'formulation': resolve_blocks(tmpl_name, safe_context),\r\nFile \"/PATH/lib/python3.4/site-packages/formulation/templatetags/formulation.py\" in resolve_blocks\r\n  34.         for block in template.nodelist.get_nodes_by_type(BlockNode)\r\n\r\nException Type: AttributeError at /\r\nException Value: 'Template' object has no attribute 'nodelist'""",
#     """thread 'main' panicked at 'called `Result::unwrap()` on an `Err` value: Error(PrimaryScreenInfoError(147), State { next_error: None, backtrace: None })', /checkout/src/libcore/result.rs:906:4\r\nnote: Run with `RUST_BACKTRACE=1` for a backtrace.""",
#     """09:24:50.210 [main] INFO  com.elastic.support.diagnostics.commands.GenerateManifestCmd - Writing diagnostic manifest.\r\n09:24:50.364 [main] INFO  com.elastic.support.diagnostics.commands.VersionCheckCmd - Getting Elasticsearch Version.\r\n09:24:50.815 [main] INFO  com.elastic.support.diagnostics.commands.DiagVersionCheckCmd - Checking for diagnostic version updates.\r\n09:24:51.163 [main] DIAG  com.elastic.support.diagnostics.chain.DiagnosticChainExec - Error encountered running diagnostic. See logs for additional information.  Exiting application.\r\njava.lang.NumberFormatException: For input string: \"\"\r\n\tat java.lang.NumberFormatException.forInputString(NumberFormatException.java:65) ~[?:?]\r\n\tat java.lang.Integer.parseInt(Integer.java:662) ~[?:?]\r\n\tat java.lang.Integer.parseInt(Integer.java:770) ~[?:?]\r\n\tat com.elastic.support.diagnostics.commands.RunClusterQueriesCmd.buildStatementsByVersion(RunClusterQueriesCmd.java:37) ~[support-diagnostics-7.0.6.jar:7.0.6]\r\n\tat com.elastic.support.diagnostics.commands.RunClusterQueriesCmd.execute(RunClusterQueriesCmd.java:28) ~[support-diagnostics-7.0.6.jar:7.0.6]\r\n\tat com.elastic.support.diagnostics.chain.Chain.execute(Chain.java:33) ~[support-diagnostics-7.0.6.jar:7.0.6]\r\n\tat com.elastic.support.diagnostics.chain.DiagnosticChainExec.runDiagnostic(DiagnosticChainExec.java:18) [support-diagnostics-7.0.6.jar:7.0.6]\r\n\tat com.elastic.support.diagnostics.DiagnosticService.exec(DiagnosticService.java:57) [support-diagnostics-7.0.6.jar:7.0.6]\r\n\tat com.elastic.support.diagnostics.DiagnosticApp.main(DiagnosticApp.java:31) [support-diagnostics-7.0.6.jar:7.0.6]"""
# ]

dataset_url = "Signal0ne/logs-for-evaluation"
test_output_dir_name = 'output-test-results'
url = "http://localhost:8000/run_analysis"
results = []

dataset = load_dataset(dataset_url, split=None)
logset = dataset['train']['logs']

<<<<<<< HEAD
# limit the number of logs to 5
logset = logset[:1]
=======
# limit the number of logs
logset = logset[34:35]
>>>>>>> 242c41ff

if not os.path.exists(test_output_dir_name):
    os.makedirs(test_output_dir_name)


for log in logset:
    data = {
        "logs": log,
    }
    response = None
    while response is None:
        response = requests.post(url, json=data)

    res = {
        "log": log,
        "result": response.json()
        }
    
    results.append(res)
    time.sleep(1)

with open(f"{test_output_dir_name}/results.json", "w") as f:
    json.dump(results, f, indent=4)<|MERGE_RESOLUTION|>--- conflicted
+++ resolved
@@ -21,13 +21,8 @@
 dataset = load_dataset(dataset_url, split=None)
 logset = dataset['train']['logs']
 
-<<<<<<< HEAD
-# limit the number of logs to 5
-logset = logset[:1]
-=======
 # limit the number of logs
 logset = logset[34:35]
->>>>>>> 242c41ff
 
 if not os.path.exists(test_output_dir_name):
     os.makedirs(test_output_dir_name)
